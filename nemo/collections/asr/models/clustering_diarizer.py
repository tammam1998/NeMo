--- conflicted
+++ resolved
@@ -49,8 +49,6 @@
 from nemo.core.classes import Model
 from nemo.utils import logging, model_utils
 
-<<<<<<< HEAD
-=======
 try:
     from torch.amp import autocast
 except ImportError:
@@ -61,7 +59,6 @@
         yield
 
 
->>>>>>> a2c7bf63
 __all__ = ['ClusteringDiarizer']
 
 _MODEL_CONFIG_YAML = "model_config.yaml"
@@ -226,11 +223,7 @@
             tqdm(self._vad_model.test_dataloader(), desc='vad', leave=True, disable=not self.verbose)
         ):
             test_batch = [x.to(self._vad_model.device) for x in test_batch]
-<<<<<<< HEAD
-            with torch.amp.autocast(self._vad_model.device.type):
-=======
             with autocast(str(self._vad_model.device)):
->>>>>>> a2c7bf63
                 log_probs = self._vad_model(input_signal=test_batch[0], input_signal_length=test_batch[1])
                 probs = torch.softmax(log_probs, dim=-1)
                 pred = probs[:, 1]
@@ -366,11 +359,7 @@
         ):
             test_batch = [x.to(self._speaker_model.device) for x in test_batch]
             audio_signal, audio_signal_len, labels, slices = test_batch
-<<<<<<< HEAD
-            with torch.amp.autocast(self._speaker_model.device.type):
-=======
             with autocast(str(self._speaker_model.device)):
->>>>>>> a2c7bf63
                 _, embs = self._speaker_model.forward(input_signal=audio_signal, input_signal_length=audio_signal_len)
                 emb_shape = embs.shape[-1]
                 embs = embs.view(-1, emb_shape)
